--- conflicted
+++ resolved
@@ -258,26 +258,15 @@
 def generate_bones(animations, mesh_name, bone_references):
     if not animations:
         return
-<<<<<<< HEAD
     name = to_dsgx_string(mesh_name)
     animation = animations[next(iter(animations.keys()))]
-    bone_count = len(animation.nodes.keys())
-=======
-    name = to_dsgx_string(mesh.name)
-    animation = model.animations[next(iter(model.animations.keys()))]
     bone_count = len(animation.channels.keys())
->>>>>>> f26e0413
     bones = []
     for bone_name in sorted(animation.channels.keys()):
         if bone_name == "default":
             continue
-<<<<<<< HEAD
-        bone_name = to_dsgx_string(node_name)
-        bone_offsets = bone_references.get(node_name, [])
-=======
-        bone_offsets = group_offsets.get(bone_name, [])
+        bone_offsets = bone_references.get(bone_name, [])
         bone_name = to_dsgx_string(bone_name)
->>>>>>> f26e0413
         bones.append(struct.pack("< 32s I %dI" % len(bone_offsets), bone_name, len(bone_offsets), *bone_offsets))
     bones = b"".join(bones)
     return wrap_chunk("BONE", struct.pack("< 32s I %ds" % len(bones), name, bone_count, bones))
@@ -298,19 +287,11 @@
     name = to_dsgx_string(animation_name)
     length = animation.length
     matrices = []
-<<<<<<< HEAD
     for frame in range(animation.length):
-        for node_name in sorted(animation.nodes.keys()):
-            if node_name == "default":
-                continue
-            matrix = animation.getTransform(node_name, frame)
-=======
-    for frame in range(model.animations[animation].length):
-        for bone_name in sorted(model.animations[animation].channels.keys()):
+        for bone_name in sorted(animation.channels.keys()):
             if bone_name == "default":
                 continue
-            matrix = model.animations[animation].get_channel_data(bone_name, frame)
->>>>>>> f26e0413
+            matrix = animation.get_channel_data(bone_name, frame)
             matrices.append(struct.pack("< 16i", to_fixed_point(matrix.a), to_fixed_point(matrix.b), to_fixed_point(matrix.c), to_fixed_point(matrix.d), to_fixed_point(matrix.e), to_fixed_point(matrix.f), to_fixed_point(matrix.g), to_fixed_point(matrix.h), to_fixed_point(matrix.i), to_fixed_point(matrix.j), to_fixed_point(matrix.k), to_fixed_point(matrix.l), to_fixed_point(matrix.m), to_fixed_point(matrix.n), to_fixed_point(matrix.o), to_fixed_point(matrix.p)))
     matrices = b"".join(matrices)
     return wrap_chunk("BANI", struct.pack("< 32s I %ds" % len(matrices), name, length, matrices))
@@ -328,10 +309,6 @@
 
 class Writer:
     def write(self, filename, model, vtx10=False):
-        chunks = generate(None, model, vtx10)
+        chunks = generate(model, vtx10)
         with open(filename, "wb") as fp:
-<<<<<<< HEAD
-            chunks = generate(model, vtx10)
-=======
->>>>>>> f26e0413
             fp.write(b"".join(chunks))