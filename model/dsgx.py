--- conflicted
+++ resolved
@@ -248,73 +248,30 @@
     if (points_per_polygon == 4):
         return gx.begin_vtxs(gx.vtxs_quad)
 
-<<<<<<< HEAD
-def process_monogroup_faces(gx, model, mesh, scale_factor, group_offsets, texture_offsets, vtx10=False):
-    gx_commands = []
-    #process faces that all belong to one vertex group (simple case)
-    current_material = None
-    for group in model.groups:
-        gx_commands.append(gx.push())
-
-        #store this transformation offset for later
-        if group != "default":
-            group_offsets[group].append(gx.offset + 1) #skip over the command itself; we need a reference to the parameters
-
-        #emit a default matrix for this group; this makes the T-pose work
-        #if no animation is selected
-        gx_commands.append(gx.mtx_mult_4x4(euclid.Matrix4()))
-
-        for polytype in range(3,5):
-            gx_commands.append(start_polygon_list(gx, polytype))
-
-            for face in mesh.polygons:
-                if (face.vertexGroup() == group and not face.isMixed() and
-                        len(face.vertices) == polytype):
-                    if current_material != face.material:
-                        current_material = face.material
-                        gx_commands.append(write_face_attributes(gx, face, model, texture_offsets))
-                        # on material edges, we need to start a new list
-                        gx_commands.append(start_polygon_list(gx, polytype))
-                    if not face.smooth_shading:
-                        gx_commands.append(gx.normal(face.face_normal[0], face.face_normal[1], face.face_normal[2]))
-                    for p in range(len(face.vertices)):
-                        # uv coordinate
-                        if model.materials[current_material].texture:
-                            # two things here:
-                            # 1. The DS has limited precision, and expects texture coordinates based on the size of the texture, so
-                            #    we multiply the UV coordinates such that 0.0, 1.0 maps to 0.0, <texture size>
-                            # 2. UV coordinates are typically specified relative to the bottom-left of the image, but the DS again
-                            #    expects coordinates from the top-left, so we need to invert the V coordinate to compensate.
-                            size = model.materials[face.material].texture_size
-                            gx_commands.append(gx.texcoord(face.uvlist[p][0] * size[0], (1.0 - face.uvlist[p][1]) * size[1]))
-                        if face.smooth_shading:
-                            gx_commands.append(write_normal(gx, face.vertex_normals[p]))
-                        vertex_location = mesh.vertices[face.vertices[p]].location
-                        gx_commands.append(write_vertex(gx, vertex_location, scale_factor, vtx10))
-        gx_commands.append(gx.pop())
-    return list(flatten(gx_commands))
-=======
 def write_face(gx, model, mesh, face, scale_factor, texture_offsets, vtx10=False):
+    commands = []
     material = model.materials[face.material]
     if not face.smooth_shading:
-        gx.normal(face.face_normal[0], face.face_normal[1], face.face_normal[2])
+        commands.append(gx.normal(face.face_normal[0], face.face_normal[1], face.face_normal[2]))
     for vertex_index in range(len(face.vertices)):
         if material.texture:
             size = material.texture_size
             ds_u = face.uvlist[vertex_index][0] * size[0]
             ds_v = (1.0 - face.uvlist[vertex_index][1]) * size[1]
-            gx.texcoord(ds_u, ds_v)
+            commands.append(gx.texcoord(ds_u, ds_v))
         if face.smooth_shading:
-            write_normal(gx, face.vertex_normals[vertex_index])
+            commands.append(write_normal(gx, face.vertex_normals[vertex_index]))
         vertex_location = mesh.vertices[face.vertices[vertex_index]].location
-        write_vertex(gx, vertex_location, scale_factor, vtx10)
+        commands.append(write_vertex(gx, vertex_location, scale_factor, vtx10))
+    return list(flatten(commands))
 
 def write_faces(gx, model, mesh, scale_factor, group_offsets, texture_offsets, vtx10=False):
+    commands = []
     faces = sorted(mesh.polygons, key=lambda f:
         (f.vertexGroup(), f.material, len(f.vertices)))
 
     for group, group_faces in groupby(faces, methodcaller("vertexGroup")):
-        gx.push()
+        commands.append(gx.push())
         if group == "__mixed":
             log.warning("This model uses mixed-group polygons! Animation for this is not yet implemented.")
         if group != "__mixed":
@@ -322,15 +279,15 @@
             if not group in group_offsets:
                 group_offsets[group] = []
             group_offsets[group].append(gx.offset + 1)
-            gx.mtx_mult_4x4(euclid.Matrix4())
+            commands.append(gx.mtx_mult_4x4(euclid.Matrix4()))
         for material_name, material_faces in groupby(group_faces, attrgetter("material")):
-            write_face_attributes(gx, material_name, model, texture_offsets)
+            commands.append(write_face_attributes(gx, material_name, model, texture_offsets))
             for length, polytype_faces in groupby(material_faces, lambda f: len(f.vertices)):
-                start_polygon_list(gx, length)
+                commands.append(start_polygon_list(gx, length))
                 for face in polytype_faces:
-                    write_face(gx, model, mesh, face, scale_factor, texture_offsets, vtx10=False)
-        gx.pop()
->>>>>>> 00af7f68
+                    commands.append(write_face(gx, model, mesh, face, scale_factor, texture_offsets, vtx10=False))
+        commands.append(gx.pop())
+    return list(flatten(commands))
 
 def sort_polygons(polygon_list):
     return sorted(polygon_list, lambda p:
@@ -363,45 +320,61 @@
 def generate_mesh(fp, model, mesh, group_offsets, texture_offsets, vtx10=False):
     gx = gc.Emitter()
 
-    dsgx_chunk = generate_dsgx(gx, model, mesh, group_offsets, texture_offsets, vtx10)
+    commands = generate_command_list(gx, model, mesh, group_offsets, texture_offsets, vtx10)
+    call_list, _ = generate_gl_call_list(commands)
+    dsgx_chunk = generate_dsgx(mesh.name, call_list)
     # fp.write(dsgx_chunk)
     bsph_chunk = generate_bounding_sphere(None, mesh)
 
     #output the cull-cost for the object
     log.debug("Cycles to Draw %s: %d", mesh.name, gx.cycles)
-    cost_chunk = wrap_chunk("COST", to_dsgx_string(mesh.name) +
-        struct.pack("<II", mesh.max_cull_polys(), gx.cycles))
+    # cost_chunk = wrap_chunk("COST", to_dsgx_string(mesh.name) +
+    #     struct.pack("<II", mesh.max_cull_polys(), gx.cycles))
+    cost_chunk = generate_cost(mesh, commands)
     # fp.write(cost_chunk)
     return [dsgx_chunk, bsph_chunk, cost_chunk]
 
-def generate_dsgx(gx, model, mesh, group_offsets, texture_offsets, vtx10=False):
+def generate_cost(mesh, commands):
+    costs = {
+        0x40: 1,
+        0x20: 1,
+        0x30: 4,
+        0x18: 35,
+        0x1B: 22,
+        0x21: 9,  # TODO: This should be 12
+        0x29: 1,
+        0x12: 36,
+        0x11: 17,
+        0x31: 4,
+        0x22: 1,
+        0x2A: 1,
+        0x2B: 1,
+        0x24: 8,
+        0x23: 9,
+    }
+    cycles = sum(costs[command['instruction']] for command in commands)
+    return wrap_chunk("COST", struct.pack("< 32s I I", to_dsgx_string(mesh.name), mesh.max_cull_polys(), cycles))
+
+def generate_dsgx(mesh_name, call_list):
+    return wrap_chunk("DSGX", to_dsgx_string(mesh_name) + call_list)
+
+def generate_command_list(gx, model, mesh, group_offsets, texture_offsets, vtx10=False):
     gx_commands = []
     gx_commands.append(generate_defaults(None))
-    # write_sane_defaults(gx)
-
     scale_factor = determine_scale_factor_new(mesh)
-
     gx_commands.append(gc.push())
     gx_commands.append(gc.mtx_mult_4x4(model.global_matrix))
-    # gx.push()
-    # gx.mtx_mult_4x4(model.global_matrix)
-
     if scale_factor != 1.0:
         inverse_scale = 1 / scale_factor
         gx_commands.append(gc.mtx_scale(inverse_scale, inverse_scale, inverse_scale))
-        # gx.mtx_scale(inverse_scale, inverse_scale, inverse_scale)
 
     log.debug("Global Matrix: ")
     log.debug(model.global_matrix)
 
-    gx_commands.append(process_monogroup_faces(gx, model, mesh, scale_factor, group_offsets, texture_offsets, vtx10))
-    # process_monogroup_faces(gx, model, mesh, scale_factor, group_offsets, texture_offsets, vtx10)
+    gx_commands.append(write_faces(gx, model, mesh, scale_factor, group_offsets, texture_offsets, vtx10))
 
     gx_commands.append(gc.pop())
-    # gx.pop() # mtx scale
-
-    # return wrap_chunk("DSGX", to_dsgx_string(mesh.name) + gx.write())
-    return wrap_chunk("DSGX", to_dsgx_string(mesh.name) + generate_gl_call_list(list(flatten(gx_commands))))
+    return list(flatten(gx_commands))
 
 def generate_gl_call_list(commands):
     call_list = []
@@ -410,11 +383,11 @@
         command_bytes += b"".join(command["params"])
         call_list.append(command_bytes)
     call_list = b"".join(call_list)
-    return struct.pack("< I %ds" % len(call_list), int(len(call_list) / 4), call_list)
+    return struct.pack("< I %ds" % len(call_list), int(len(call_list) / 4), call_list), None
 
 # @reconcile(generate_mesh)
 def output_mesh(fp, model, mesh, group_offsets, texture_offsets, vtx10=False):
-    # generate_mesh(None, model, mesh, group_offsets, texture_offsets, vtx10)
+    # generate_mesh(None, model, mesh, defaultdict(list), defaultdict(list), vtx10)
     gx = gc.Emitter()
 
     write_sane_defaults(gx)
@@ -431,12 +404,7 @@
     log.debug("Global Matrix: ")
     log.debug(model.global_matrix)
 
-<<<<<<< HEAD
-    process_monogroup_faces(gx, model, mesh, scale_factor, group_offsets, texture_offsets, vtx10)
-    # process_monogroup_faces(gx, model, mesh, scale_factor, group_offsets, texture_offsets, vtx10)
-=======
     write_faces(gx, model, mesh, scale_factor, group_offsets, texture_offsets, vtx10)
->>>>>>> 00af7f68
 
     gx.pop() # mtx scale
 
