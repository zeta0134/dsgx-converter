--- conflicted
+++ resolved
@@ -1,8 +1,4 @@
-<<<<<<< HEAD
-from model import euclid
-=======
 from . import euclid
->>>>>>> d9af9db5
 
 class Model:
     def __init__(self):
